--- conflicted
+++ resolved
@@ -12,17 +12,7 @@
 /// order to allow the deserializing the json back to struct in aggregate function in
 /// aggregator.rs and create a new struct out of it and then serialize it back to json and pass
 /// it to the template files.
-<<<<<<< HEAD
-#[derive(Serialize, Deserialize, Clone)]
-=======
-///
-/// # Fields
-//
-/// * `theme` - It stores the parsed theme option used to set a theme for the website.
-/// * `colorscheme` - It stores the parsed colorscheme option used to set a colorscheme for the
-/// theme being used.
 #[derive(Serialize, Deserialize, Clone, Default)]
->>>>>>> 61eaa471
 pub struct Style {
     /// It stores the parsed theme option used to set a theme for the website.
     pub theme: String,
@@ -45,24 +35,18 @@
 }
 
 /// Configuration options for the aggregator.
-///
-/// # Fields
-///
-/// * `random_delay` - It stores the option to whether enable or disable random delays between
-/// requests.
 #[derive(Clone)]
 pub struct AggregatorConfig {
+    /// It stores the option to whether enable or disable random delays between
+    /// requests.
     pub random_delay: bool,
 }
 
 /// Configuration options for the rate limiter middleware.
-///
-/// # Fields
-///
-/// * `number_of_requests` - The number of request that are allowed within a provided time limit.
-/// * `time_limit` - The time limit in which the quantity of requests that should be accepted.
 #[derive(Clone)]
 pub struct RateLimiter {
+    /// The number of request that are allowed within a provided time limit.
     pub number_of_requests: u8,
+    /// The time limit in which the quantity of requests that should be accepted.
     pub time_limit: u8,
 }
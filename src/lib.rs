//! This main library module provides the functionality to provide and handle the Tcp server
//! and register all the routes for the `websurfx` meta search engine website.

pub mod cache;
pub mod config;
pub mod engines;
pub mod handler;
pub mod results;
pub mod server;

use std::net::TcpListener;

use crate::server::routes;

use actix_cors::Cors;
use actix_files as fs;
<<<<<<< HEAD
use actix_governor::{Governor, GovernorConfigBuilder};
use actix_web::{dev::Server, http::header, middleware::Logger, web, App, HttpServer};
=======
use actix_web::{
    dev::Server,
    http::header,
    middleware::{Compress, Logger},
    web, App, HttpServer,
};
>>>>>>> e581de3d
use config::parser::Config;
use handlebars::Handlebars;
use handler::paths::{file_path, FileType};

/// Runs the web server on the provided TCP listener and returns a `Server` instance.
///
/// # Arguments
///
/// * `listener` - A `TcpListener` instance representing the address and port to listen on.
///
/// # Returns
///
/// Returns a `Result` containing a `Server` instance on success, or an `std::io::Error` on failure.
///
/// # Example
///
/// ```rust
/// use std::net::TcpListener;
/// use websurfx::{config::parser::Config, run};
///
/// let config = Config::parse(true).unwrap();
/// let listener = TcpListener::bind("127.0.0.1:8080").expect("Failed to bind address");
/// let server = run(listener,config).expect("Failed to start server");
/// ```
pub fn run(listener: TcpListener, config: Config) -> std::io::Result<Server> {
    let mut handlebars: Handlebars = Handlebars::new();

    let public_folder_path: &str = file_path(FileType::Theme)?;

    handlebars
        .register_templates_directory(".html", format!("{}/templates", public_folder_path))
        .unwrap();

    let handlebars_ref: web::Data<Handlebars> = web::Data::new(handlebars);

    let cloned_config_threads_opt: u8 = config.threads;

    let server = HttpServer::new(move || {
        let cors: Cors = Cors::default()
            .allow_any_origin()
            .allowed_methods(vec!["GET"])
            .allowed_headers(vec![
                header::ORIGIN,
                header::CONTENT_TYPE,
                header::REFERER,
                header::COOKIE,
            ]);

        App::new()
            .wrap(Logger::default()) // added logging middleware for logging.
            .app_data(handlebars_ref.clone())
            .app_data(web::Data::new(config.clone()))
            .wrap(cors)
<<<<<<< HEAD
            .wrap(Governor::new(
                &GovernorConfigBuilder::default()
                    .per_second(config.rate_limter.time_limit as u64)
                    .burst_size(config.rate_limter.number_of_requests as u32)
                    .finish()
                    .unwrap(),
            ))
=======
            .wrap(Logger::default()) // added logging middleware for logging.
            .wrap(Compress::default()) // compress request headers to reduce memory usage.
>>>>>>> e581de3d
            // Serve images and static files (css and js files).
            .service(
                fs::Files::new("/static", format!("{}/static", public_folder_path))
                    .show_files_listing(),
            )
            .service(
                fs::Files::new("/images", format!("{}/images", public_folder_path))
                    .show_files_listing(),
            )
            .service(routes::robots_data) // robots.txt
            .service(routes::index) // index page
            .service(routes::search) // search page
            .service(routes::about) // about page
            .service(routes::settings) // settings page
            .default_service(web::route().to(routes::not_found)) // error page
    })
    .workers(cloned_config_threads_opt as usize)
    // Start server on 127.0.0.1 with the user provided port number. for example 127.0.0.1:8080.
    .listen(listener)?
    .run();
    Ok(server)
}<|MERGE_RESOLUTION|>--- conflicted
+++ resolved
@@ -14,17 +14,8 @@
 
 use actix_cors::Cors;
 use actix_files as fs;
-<<<<<<< HEAD
 use actix_governor::{Governor, GovernorConfigBuilder};
 use actix_web::{dev::Server, http::header, middleware::Logger, web, App, HttpServer};
-=======
-use actix_web::{
-    dev::Server,
-    http::header,
-    middleware::{Compress, Logger},
-    web, App, HttpServer,
-};
->>>>>>> e581de3d
 use config::parser::Config;
 use handlebars::Handlebars;
 use handler::paths::{file_path, FileType};
@@ -78,7 +69,6 @@
             .app_data(handlebars_ref.clone())
             .app_data(web::Data::new(config.clone()))
             .wrap(cors)
-<<<<<<< HEAD
             .wrap(Governor::new(
                 &GovernorConfigBuilder::default()
                     .per_second(config.rate_limter.time_limit as u64)
@@ -86,10 +76,6 @@
                     .finish()
                     .unwrap(),
             ))
-=======
-            .wrap(Logger::default()) // added logging middleware for logging.
-            .wrap(Compress::default()) // compress request headers to reduce memory usage.
->>>>>>> e581de3d
             // Serve images and static files (css and js files).
             .service(
                 fs::Files::new("/static", format!("{}/static", public_folder_path))

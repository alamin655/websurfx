--- conflicted
+++ resolved
@@ -59,16 +59,9 @@
 cache_expiry_time = 600 -- This option takes the expiry time of the search results (value in seconds and the value should be greater than or equal to 60 seconds).
 -- ### Search Engines ###
 upstream_search_engines = {
-<<<<<<< HEAD
-	DuckDuckGo = true,
-	Searx = false,
-	Brave = false,
-	Startpage = false,
-=======
     DuckDuckGo = true,
     Searx = false,
     Brave = false,
     Startpage = false,
     LibreX = false,
->>>>>>> 2b41fb97
 } -- select the upstream search engines from which the results should be fetched.
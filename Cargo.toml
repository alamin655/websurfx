[package]
name = "websurfx"
<<<<<<< HEAD
version = "0.18.2"
=======
version = "0.18.6"
>>>>>>> b3b914d9
edition = "2021"
description = "An open-source alternative to Searx that provides clean, ad-free, and organic results with incredible speed while keeping privacy and security in mind."
repository = "https://github.com/neon-mmd/websurfx"
license = "AGPL-3.0"

[dependencies]
reqwest = {version="0.11.20",features=["json"]}
tokio = {version="1.32.0",features=["rt-multi-thread","macros"]}
serde = {version="1.0.188",features=["derive"]}
handlebars = { version = "4.3.7", features = ["dir_source"] }
scraper = {version="0.17.1"}
actix-web = {version="4.4.0", features = ["cookies"]}
actix-files = {version="0.6.2"}
actix-cors = {version="0.6.4"}
serde_json = {version="1.0.105"}
fake-useragent = {version="0.1.3"}
env_logger = {version="0.10.0"}
log = {version="0.4.20"}
<<<<<<< HEAD
mlua = {version="0.8.10", features=["luajit"]}
redis = {version="0.23.2", features=["tokio-comp", "connection-manager"]}
=======
mlua = {version="0.8.10",features=["luajit"]}
redis = {version="0.23.2",features=["tokio-comp","connection-manager"]}
>>>>>>> b3b914d9
md5 = {version="0.7.0"}
rand={version="0.8.5"}
error-stack = {version="0.4.0"}
async-trait = {version="0.1.73"}
regex = {version="1.9.4", features=["perf"]}
<<<<<<< HEAD
smallvec = {version="1.11.0", features=["union", "serde"]}
futures = {version="0.3.28"}
dhat = {version="0.3.2", optional = true}
mimalloc = { version = "0.1.38", default-features = false }
async-once-cell = {version="0.5.3"}
=======
futures = {version="0.3.28"}
dhat = {version="0.3.2", optional = true}
smallvec = {version="1.11.0", features=["union", "serde"]}
>>>>>>> b3b914d9

[dev-dependencies]
rusty-hook = "^0.11.2"
criterion = "0.5.1"
tempfile = "3.8.0"

[profile.dev]
opt-level = 0
debug = true
split-debuginfo = '...'
debug-assertions = true
overflow-checks = true
lto = false
panic = 'unwind'
incremental = true
codegen-units = 256
rpath = false

[profile.release]
opt-level = 3
debug = false # This should only be commented when testing with dhat profiler
# debug = 1 # This should only be uncommented when testing with dhat profiler
split-debuginfo = '...'
debug-assertions = false
overflow-checks = false
lto = true
panic = 'abort'
incremental = false
codegen-units = 1
rpath = false
strip = "debuginfo"

[features]
dhat-heap = ["dep:dhat"] <|MERGE_RESOLUTION|>--- conflicted
+++ resolved
@@ -1,10 +1,6 @@
 [package]
 name = "websurfx"
-<<<<<<< HEAD
-version = "0.18.2"
-=======
 version = "0.18.6"
->>>>>>> b3b914d9
 edition = "2021"
 description = "An open-source alternative to Searx that provides clean, ad-free, and organic results with incredible speed while keeping privacy and security in mind."
 repository = "https://github.com/neon-mmd/websurfx"
@@ -23,29 +19,19 @@
 fake-useragent = {version="0.1.3"}
 env_logger = {version="0.10.0"}
 log = {version="0.4.20"}
-<<<<<<< HEAD
-mlua = {version="0.8.10", features=["luajit"]}
-redis = {version="0.23.2", features=["tokio-comp", "connection-manager"]}
-=======
 mlua = {version="0.8.10",features=["luajit"]}
 redis = {version="0.23.2",features=["tokio-comp","connection-manager"]}
->>>>>>> b3b914d9
 md5 = {version="0.7.0"}
 rand={version="0.8.5"}
+once_cell = {version="1.18.0"}
 error-stack = {version="0.4.0"}
 async-trait = {version="0.1.73"}
 regex = {version="1.9.4", features=["perf"]}
-<<<<<<< HEAD
 smallvec = {version="1.11.0", features=["union", "serde"]}
 futures = {version="0.3.28"}
 dhat = {version="0.3.2", optional = true}
 mimalloc = { version = "0.1.38", default-features = false }
 async-once-cell = {version="0.5.3"}
-=======
-futures = {version="0.3.28"}
-dhat = {version="0.3.2", optional = true}
-smallvec = {version="1.11.0", features=["union", "serde"]}
->>>>>>> b3b914d9
 
 [dev-dependencies]
 rusty-hook = "^0.11.2"
